# PWP SPRING 2023

# StudentManager

# Group information

* Student 1. Pranav Bahulekar \<pranav.bahulekar@student.oulu.fi\>
* Student 2. Lorenzo Medici \<lorenzo.medici@student.oulu.fi\>
* Student 3. Alessandro Nardi \<alessandro.nardi@student.oulu.fi\>
* Student 4. Dániel Szabó \<daniel.szabo@student.oulu.fi\>

# StudentManager API Server

## Dependencies

The dependencies for this project are:

|      Module      | Version |
|:----------------:|:-------:|
|      Flask       |  2.2.2  |
| flask_sqlalchemy |  3.0.3  |
|    SQLAlchemy    |  2.0.2  |
|      click       |  8.1.3  |
|  Flask_RESTful   |  0.3.9  |
|  Flask_Caching   |  2.0.2  |
|    jsonschema    | 4.17.3  |
|     Werkzeug     |  2.2.2  |
|    setuptools    | 65.5.1  |
<<<<<<< HEAD
| flasgger | 0.9.5 |
| PyYAML | 6.0 |

=======
|     flasgger     |  0.9.5  |
|      PyYAML      |   6.0   |
>>>>>>> 4dbdaef1

These dependencies can be found in the file `studentmanager/requirements.txt` from the root directory of the project.

These dependencies can be installed by executing `pip install -r studentmanager/requirements.txt` from the project's
root directory.
Alternatively, they can be installed by executing `pip install <module>==<version>` for each module or adding all
modules to the same command separated by spaces.

The database engine used is SQLite, version 3.40.1.

<<<<<<< HEAD
# Database Initialisation and population
=======
## Database Initialisation and population
>>>>>>> 4dbdaef1

The database can be initialized by executing `flask --app studentmanager init-db`.
After that, it can be populated with test data by executing `flask --app studentmanager testgen`.
Finally, the master key can be generated with `flask --app studentmanager masterkey`. Save the printed keys in some way,
since they will be crucial for using clients. The admin key can add, modify or delete any resource, the assessment key
is limited to assessment resources.

The code for these functions is contained in the `model.py` file.
The populated `db` file can be found in the `studentamanager/instance/` subfolder.

## Running the application

After the database has been initialized, the application can be started by executing `flask --app studentmanager run`.
This will start a running server on the local machine, which will then be available by typing `http://127.0.0.1:5000/`
in the browser's address bar.

The root of the API will be available at `http://localhost:5000/api/`.
The API documentation, generated with the flasgger module, will be available at the `/apidocs/` endpoint.
Profiles for the relevant resources will be available at `/profiles/student/`, `/profiles/course/`
and `/profiles/assessment/`.
The documentation about Hypermedia links will be available at `/studentmanager/link-relations/`.

## Testing

The dependencies for running the tests are:

|   Module   | Version |
|:----------:|:-------:|
|   pytest   |  7.2.1  |
|   Flask    |  2.2.2  |
| jsonschema | 4.17.3  |
| SQLAlchemy |  2.0.2  |
|  Werkzeug  |  2.2.2  |

If `pip install -r studentmanager/requirements.txt` was executed, only `pip install pytest==7.2.1` will need to be
executed.

In the `tests/` subfolder, files containing functional tests can be found, these will test the model classes and
database, and the API.
To run the tests it is sufficient to execute `flask --app studentmanager testrun` from the project's root folder.

### Test results

Running `pytest --cov studentmanager --cov-report term-missing` returns the following table:

|                     Name                     | Stmts | Miss | Cover |               Missing               |
|:--------------------------------------------:|:-----:|:----:|:-----:|:-----------------------------------:|
|          studentmanager/__init__.py          |  57   |  1   |  98%  |                 48                  |
|            studentmanager/api.py             |  18   |  0   | 100%  |                                     |
|          studentmanager/builder.py           |  50   |  0   | 100%  |                                     |
|         studentmanager/constants.py          |  10   |  0   | 100%  |                                     |
|           studentmanager/models.py           |  185  |  39  |  79%  | 446, 456-555, 565, 576-593, 601-603 |
|     studentmanager/resources/__init__.py     |   0   |  0   | 100%  |                                     |
|    studentmanager/resources/assessment.py    |  170  |  0   | 100%  |                                     |
|      studentmanager/resources/course.py      |  103  |  0   | 100%  |                                     |
| studentmanager/resources/profile_pictures.py |  22   |  0   | 100%  |                                     |
|     studentmanager/resources/student.py      |  103  |  0   | 100%  |                                     |
|           studentmanager/utils.py            |  23   |  0   | 100%  |                                     |
|                    TOTAL                     |  741  |  40  |  95%  |                                     |

The non-tested lines are:

- `__init__.py`: the line that initializes an app when no test_config is provided, only hit on a normal launch of the
  server
- `models.py`: the click functions responsible for initializing and populating the database, executing the tests and
  generating the admin key

Implementing and running tests helped make the whole picture clear regarding all the implemented components and how they
interact with each other.
Some doubts and wrong implementations were corrected in regard to JSON schemas and validation, for example the correct
definition of `date` fields and their validation.

Tests were also important to make sure that the correct error code was returned for every possible error in the request,
they also helped make the whole API coherent in this aspect.

## Code quality

To check for compliance with python's idiomatic rules, `pylint studentmanager` was executed,
ignoring `no-member, import-outside-toplevel, no-self-use`.

The resulting score is 9.69/10.00.

The remaining warnings are:

- `studentmanager/utils.py`
   - arguments `*args` and `*kwargs` unused in function `request_path_cache_key`. This function only
     returns `request.path` so any argument is ignored.
- `studentmanager/models.py`
   - argument `key` in the validation functions (with the `@validates` decorator). The argument is not used because it
     represents the name of the field being validated. Since each function is responsible for one specific field, the
     parameter is ignored.
   - argument `connection_record` in the `set_sqlite_pragma` function. The argument represents
     a `sqlalchemy.pool._ConnectionRecord` object, that represents a single connection.
   - too few public methods for the ApiKey class. This is ignored since the only needed method for the class is the one
     that generates a digest of the API key.
- `studentmanager/resources/student.py`
   - similar lines in files `student.py`, `course.py` and `assessment.py`. These lines are related to IntegrityErrors
     for different resources, which will be handled in bery similar ways.
   - various cyclic import warnings related to the `create_app` function in `studentmanager/__init__.py`. These cannot
     be solved, but don't constitute an issue since they are inside the body of the function.

# Auxiliary Service: Student ID Card generator

The implemented auxiliary service that was implemented is responsible for generating a student's ID Card from their
profile picture and personal data store in the StudentManager API.

The auxiliary service is a single file Flask application, with a single endpoint `studentCard/<student_id>/` that
implements the GET method. When this endpoint is queried, it will navigate the StudentManager API and retrieve
information based on the student_id. If it doesn't exist, it will return error code 503, including the error code
received from the API in the message.
The Content-Type of the response is `image/jpeg`.

## Dependencies

|  Module  | Version |
|:--------:|:-------:|
|  Flask   |  2.2.2  |
|  Pillow  |  9.5.0  |
| requests | 2.28.2  |

These dependencies can be found in the file `auxiliary_service/requirements.txt` from the root directory of the project.

These dependencies can be installed by executing `pip install -r auxiliary_service/requirements.txt` from the project's
root directory.
Alternatively, they can be installed by executing `pip install <module>==<version>` for each module or adding all
modules to the same command separated by spaces.

## Auxiliary Service execution

The service is launched as `python auxiliary_service/auxiliary_service.py <localPort> <apiUrl>`.
This will instantiate a Flask application on the specified port. This parameter is necessary to avoid conflict between
the API and the auxiliary service, if launched on the same machine.
The service will contact the StudentManager API at the specified URL, and return appropriate error messages if the URL
is not valid, or the API is not responding.

## Code quality

To check for compliance with python's idiomatic rules, `pylint auxiliary_service/auxiliary_service.py` was executed,
ignoring `no-member, import-outside-toplevel, no-self-use`.

The resulting score is 10.00/10.00.

# API Client

The implemented client is a CLI application, based on a never ending applicaiton loop. This loop will prompt the user
for the operation they want to perform, and will execute it.

The client implements the functionalities that allow the user to interact with any of the API endpoints, following any
control and performing the appropriate requests.
In addition, it always exposes:

- the controls to return to the three main endpoints `/api/students/`, `/api/courses/` and `/api/assessments/`
- the option to query the auxiliary service to generate a student's ID Card
- the option to exit the client

## Dependencies

|   Module   | Version |
|:----------:|:-------:|
| matplotlib |  3.7.1  |
|   Pillow   |  9.5.0  |
|  requests  | 2.28.2  |

These dependencies can be found in the file `client/requirements.txt` from the root directory of the project.

These dependencies can be installed by executing `pip install -r client/requirements.txt` from the project's root
directory.
Alternatively, they can be installed by executing `pip install <module>==<version>` for each module or adding all
modules to the same command separated by spaces.

## Configuration and execution

Before launching the clients, some configuration is required. The parameters in the file `client/client_constants.py`
will need to be filled in.

|       Parameter       |                                                            Description                                                             |
|:---------------------:|:----------------------------------------------------------------------------------------------------------------------------------:|
|        API_URL        |                                        The URL at which the StudentManager API can be found                                        |
|        API_KEY        | The API key to use for this client, either an admin or an assessment key. Please, be aware of the limitations of an assessment key |
| AUXILIARY_SERVICE_URL |                                        The URL at which the auxiliary service can be found                                         |

Then, the client can be launched with the command `python client/client.py`

## Code quality

To check for compliance with python's idiomatic rules, `pylint client/*.py` was executed,
ignoring `no-member, import-outside-toplevel, no-self-use`.

The resulting score is 9.88/10.

The remaining warnings are:

- `client/client.py`
   - Too many local variables (17/15)
   - Too many branches (23/12)
   - too many statements (71/50)

Given the complex structure of the client, it is not simple to create cleaner code, as it would require deep
restructuring of the whole script. 
 <|MERGE_RESOLUTION|>--- conflicted
+++ resolved
@@ -26,14 +26,8 @@
 |    jsonschema    | 4.17.3  |
 |     Werkzeug     |  2.2.2  |
 |    setuptools    | 65.5.1  |
-<<<<<<< HEAD
-| flasgger | 0.9.5 |
-| PyYAML | 6.0 |
-
-=======
 |     flasgger     |  0.9.5  |
 |      PyYAML      |   6.0   |
->>>>>>> 4dbdaef1
 
 These dependencies can be found in the file `studentmanager/requirements.txt` from the root directory of the project.
 
@@ -44,11 +38,7 @@
 
 The database engine used is SQLite, version 3.40.1.
 
-<<<<<<< HEAD
-# Database Initialisation and population
-=======
 ## Database Initialisation and population
->>>>>>> 4dbdaef1
 
 The database can be initialized by executing `flask --app studentmanager init-db`.
 After that, it can be populated with test data by executing `flask --app studentmanager testgen`.
@@ -78,13 +68,14 @@
 |   Module   | Version |
 |:----------:|:-------:|
 |   pytest   |  7.2.1  |
+| pytest-cov |  4.0.0  |
 |   Flask    |  2.2.2  |
 | jsonschema | 4.17.3  |
 | SQLAlchemy |  2.0.2  |
 |  Werkzeug  |  2.2.2  |
 
-If `pip install -r studentmanager/requirements.txt` was executed, only `pip install pytest==7.2.1` will need to be
-executed.
+If `pip install -r tests/requirements.txt` was executed, only `pytest`  and `pytest-cov` will need to be
+installed.
 
 In the `tests/` subfolder, files containing functional tests can be found, these will test the model classes and
 database, and the API.
@@ -92,7 +83,7 @@
 
 ### Test results
 
-Running `pytest --cov studentmanager --cov-report term-missing` returns the following table:
+Running `pytest --cov=studentmanager --cov-report term-missing` returns the following table:
 
 |                     Name                     | Stmts | Miss | Cover |               Missing               |
 |:--------------------------------------------:|:-----:|:----:|:-----:|:-----------------------------------:|
@@ -129,26 +120,29 @@
 To check for compliance with python's idiomatic rules, `pylint studentmanager` was executed,
 ignoring `no-member, import-outside-toplevel, no-self-use`.
 
-The resulting score is 9.69/10.00.
+The resulting score is 9.63/10.00.
 
 The remaining warnings are:
 
+- `studentmanager/__init__.py`
+    - Various imports outside toplevel, related to all the modules imported inside the `create_app` function. These
+      cannot be solved, since their aim is to avoid circular imports.
 - `studentmanager/utils.py`
-   - arguments `*args` and `*kwargs` unused in function `request_path_cache_key`. This function only
-     returns `request.path` so any argument is ignored.
+    - arguments `*args` and `*kwargs` unused in function `request_path_cache_key`. This function only
+      returns `request.path` so any argument is ignored.
 - `studentmanager/models.py`
-   - argument `key` in the validation functions (with the `@validates` decorator). The argument is not used because it
-     represents the name of the field being validated. Since each function is responsible for one specific field, the
-     parameter is ignored.
-   - argument `connection_record` in the `set_sqlite_pragma` function. The argument represents
-     a `sqlalchemy.pool._ConnectionRecord` object, that represents a single connection.
-   - too few public methods for the ApiKey class. This is ignored since the only needed method for the class is the one
-     that generates a digest of the API key.
+    - argument `key` in the validation functions (with the `@validates` decorator). The argument is not used because it
+      represents the name of the field being validated. Since each function is responsible for one specific field, the
+      parameter is ignored.
+    - argument `connection_record` in the `set_sqlite_pragma` function. The argument represents
+      a `sqlalchemy.pool._ConnectionRecord` object, that represents a single connection.
+    - too few public methods for the ApiKey class. This is ignored since the only needed method for the class is the one
+      that generates a digest of the API key.
 - `studentmanager/resources/student.py`
-   - similar lines in files `student.py`, `course.py` and `assessment.py`. These lines are related to IntegrityErrors
-     for different resources, which will be handled in bery similar ways.
-   - various cyclic import warnings related to the `create_app` function in `studentmanager/__init__.py`. These cannot
-     be solved, but don't constitute an issue since they are inside the body of the function.
+    - similar lines in files `student.py`, `course.py` and `assessment.py`. These lines are related to IntegrityErrors
+      for different resources, which will be handled in bery similar ways.
+    - various cyclic import warnings related to the `create_app` function in `studentmanager/__init__.py`. These cannot
+      be solved, but don't constitute an issue since they are inside the body of the function.
 
 # Auxiliary Service: Student ID Card generator
 
@@ -178,7 +172,8 @@
 
 ## Auxiliary Service execution
 
-The service is launched as `python auxiliary_service/auxiliary_service.py <localPort> <apiUrl>`.
+The service is launched as `python auxiliary_service.py <localPort> <apiUrl>`. It has to be launched from
+the `auxiliary_service/` subfolder.
 This will instantiate a Flask application on the specified port. This parameter is necessary to avoid conflict between
 the API and the auxiliary service, if launched on the same machine.
 The service will contact the StudentManager API at the specified URL, and return appropriate error messages if the URL
@@ -242,9 +237,9 @@
 The remaining warnings are:
 
 - `client/client.py`
-   - Too many local variables (17/15)
-   - Too many branches (23/12)
-   - too many statements (71/50)
+    - Too many local variables (17/15)
+    - Too many branches (23/12)
+    - too many statements (71/50)
 
 Given the complex structure of the client, it is not simple to create cleaner code, as it would require deep
 restructuring of the whole script. 
