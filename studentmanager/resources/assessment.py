from flask import request, url_for, Response
from flask_restful import Resource
from jsonschema import validate, ValidationError
from sqlalchemy.exc import IntegrityError
from werkzeug.exceptions import NotFound
from werkzeug.routing import BaseConverter

from studentmanager import db, cache
from studentmanager.models import Assessment, require_assessments_key
from studentmanager.utils import request_path_cache_key


def clear_cache(assessment):
    course_assessments_url = url_for('api.courseassessmentcollection', course=assessment.course)
    student_assessments_url = url_for('api.studentassessmentcollection', student=assessment.student)
    cache.delete_many(
        request.path,
        course_assessments_url,
        student_assessments_url
    )


class CourseAssessmentCollection(Resource):

    @cache.cached(make_cache_key=request_path_cache_key)
    def get(self, course):
        """Get the list of assessments from the database"""
        assessments = Assessment.query.filter_by(course_id=course.course_id).all()
        assessments_list = [c.serialize(short_form=True) for c in assessments]

        return assessments_list


class StudentAssessmentCollection(Resource):

    @cache.cached(make_cache_key=request_path_cache_key)
    def get(self, student):
        """Get the list of assessments from the database"""
        assessments = Assessment.query.filter_by(student_id=student.student_id).all()
        assessments_list = [c.serialize(short_form=True) for c in assessments]

        return assessments_list


class AssessmentCollection(Resource):

    @require_assessments_key
    def post(self):
        """Adds a new assessment.
        Returns 400 if the requests is not a valid json request or if the format of the request is not valid, or the ects value is not integer.
        Returns 409 if an IntegrityError happens (code is already present)"""

        try:
            validate(request.json, Assessment.json_schema())

            assessment = Assessment()

            assessment.deserialize(request.json)

            if not isinstance(assessment.grade, int):
                return "Grade value must be an integer", 400

        except ValidationError as exc:
            return "JSON format is not valid", 400

        except ValueError:
            return f'Date_of_birth not in iso format', 400

        try:
            db.session.add(assessment)
            db.session.commit()

        except IntegrityError:
            db.session.rollback()
            return f"Assessment already exists with course_id '{assessment.course_id}' and student_id '{assessment.student_id}'", 409

        clear_cache(assessment)

        return Response(
            status=201,
            headers={
                'Location': url_for('api.courseassessmentitem', course=assessment.course, student=assessment.student)
            }
        )


class StudentAssessmentItem(Resource):

    @cache.cached(make_cache_key=request_path_cache_key)
    def get(self, student, course):
        """Returns the representation of the assessment"""

        assessment = Assessment.query \
            .filter_by(student_id=student.student_id) \
            .filter_by(course_id=course.course_id) \
            .first()

<<<<<<< HEAD
        # TODO remove short_form
        return assessment.serialize(short_form=True)
=======
        if assessment is None:
            raise NotFound

        return assessment.serialize()
>>>>>>> d29adc6e

    @require_assessments_key
    def put(self, student, course):
        """Edits the assessment's data.
        Returns 400 if the requests is not a valid json request or if the format of the request is not valid.
        Returns 409 if an IntegrityError happens (code is already present)"""

<<<<<<< HEAD
        assessment = Assessment.query.filter_by(
            student_id=student.student_id).filter_by(
            course_id=course.course_id).first()
=======
        if not request.json:
            return "Unsupported media type", 415

        assessment = Assessment.query\
            .filter_by(student_id=student.student_id)\
            .filter_by(course_id=course.course_id)\
            .first()
>>>>>>> d29adc6e

        try:
            validate(request.json, Assessment.json_schema())

            assessment.deserialize(request.json)

            if not isinstance(assessment.grade, int):
                return "Grade value must be an integer", 400

        except ValidationError as exc:
            return str(exc), 400

        except ValueError:
            return f'Date_of_birth not in iso format', 400

        try:
            db.session.add(assessment)
            db.session.commit()
        except IntegrityError:
            db.session.rollback()
            return f"Assessment already exists with course_id '{assessment.course_id}' and student_id '{assessment.student_id}'", 409

        clear_cache(assessment)

        return Response(status=204)

    @require_assessments_key
    def delete(self, student, course):
        """Deletes the existing assessment"""

        assessment = Assessment.query\
            .filter_by(student_id=student.student_id)\
            .filter_by(course_id=course.course_id)\
            .first()

        db.session.delete(assessment)
        db.session.commit()

        clear_cache(assessment)

        return Response(status=204)


class CourseAssessmentItem(Resource):

    @cache.cached(make_cache_key=request_path_cache_key)
    def get(self, student, course):
        """Returns the representation of the assessment"""

        assessment = Assessment.query\
            .filter_by(student_id=student.student_id)\
            .filter_by(course_id=course.course_id)\
            .first()

<<<<<<< HEAD
        # TODO remove short_form
        return assessment.serialize(short_form=True)
=======
        if assessment is None:
            raise NotFound

        return assessment.serialize()
>>>>>>> d29adc6e

    @require_assessments_key
    def put(self, student, course):
        """Edits the assessment's data.
       Returns 400 if the requests is not a valid json request or if the format of the request is not valid.
        Returns 409 if an IntegrityError happens (code is already present)"""

<<<<<<< HEAD
        assessment = Assessment.query.filter_by(
            student_id=student.student_id).filter_by(
            course_id=course.course_id).first()
=======
        if not request.json:
            return "Unsupported media type", 415

        assessment = Assessment.query\
            .filter_by(student_id=student.student_id)\
            .filter_by(course_id=course.course_id)\
            .first()
>>>>>>> d29adc6e

        try:
            validate(request.json, Assessment.json_schema())

            assessment.deserialize(request.json)

            if not isinstance(assessment.grade, int):
                return "Grade value must be an integer", 400

        except ValidationError as exc:
            return str(exc), 400

        except ValueError:
            return f'Date_of_birth not in iso format', 400

        try:
            db.session.add(assessment)
            db.session.commit()
        except IntegrityError:
            db.session.rollback()
            return f"Assessment already exists with course_id '{assessment.course_id}' and student_id '{assessment.student_id}'", 409

        clear_cache(assessment)

        return Response(status=204)

    @require_assessments_key
    def delete(self, student, course):
        """Deletes the existing assessment"""

        assessment = Assessment.query\
            .filter_by(student_id=student.student_id)\
            .filter_by(course_id=course.course_id)\
            .first()

        db.session.delete(assessment)
        db.session.commit()

<<<<<<< HEAD
        return Response(status=204)
=======
        clear_cache(assessment)

        return Response(status=204)


class AssessmentConverter(BaseConverter):

    def to_python(self, assessment_id):

        try:
            student_id, course_id = assessment_id.split("_")
            int_student_id = int(student_id)
            int_course_id = int(course_id)
        except ValueError:
            raise NotFound

        db_assessment = Assessment.query\
            .filter_by(student_id=int_student_id)\
            .filter_by(course_id=int_course_id)\
            .first()
        if db_assessment is None:
            raise NotFound
        return db_assessment

    def to_url(self, value):

        return str(value.student_id + "_" + value.course_id)
>>>>>>> d29adc6e
<|MERGE_RESOLUTION|>--- conflicted
+++ resolved
@@ -95,15 +95,8 @@
             .filter_by(course_id=course.course_id) \
             .first()
 
-<<<<<<< HEAD
         # TODO remove short_form
         return assessment.serialize(short_form=True)
-=======
-        if assessment is None:
-            raise NotFound
-
-        return assessment.serialize()
->>>>>>> d29adc6e
 
     @require_assessments_key
     def put(self, student, course):
@@ -111,19 +104,10 @@
         Returns 400 if the requests is not a valid json request or if the format of the request is not valid.
         Returns 409 if an IntegrityError happens (code is already present)"""
 
-<<<<<<< HEAD
-        assessment = Assessment.query.filter_by(
-            student_id=student.student_id).filter_by(
-            course_id=course.course_id).first()
-=======
-        if not request.json:
-            return "Unsupported media type", 415
-
-        assessment = Assessment.query\
-            .filter_by(student_id=student.student_id)\
-            .filter_by(course_id=course.course_id)\
-            .first()
->>>>>>> d29adc6e
+        assessment = Assessment.query\
+            .filter_by(student_id=student.student_id)\
+            .filter_by(course_id=course.course_id)\
+            .first()
 
         try:
             validate(request.json, Assessment.json_schema())
@@ -177,16 +161,9 @@
             .filter_by(student_id=student.student_id)\
             .filter_by(course_id=course.course_id)\
             .first()
-
-<<<<<<< HEAD
+            
         # TODO remove short_form
         return assessment.serialize(short_form=True)
-=======
-        if assessment is None:
-            raise NotFound
-
-        return assessment.serialize()
->>>>>>> d29adc6e
 
     @require_assessments_key
     def put(self, student, course):
@@ -194,19 +171,10 @@
        Returns 400 if the requests is not a valid json request or if the format of the request is not valid.
         Returns 409 if an IntegrityError happens (code is already present)"""
 
-<<<<<<< HEAD
-        assessment = Assessment.query.filter_by(
-            student_id=student.student_id).filter_by(
-            course_id=course.course_id).first()
-=======
-        if not request.json:
-            return "Unsupported media type", 415
-
-        assessment = Assessment.query\
-            .filter_by(student_id=student.student_id)\
-            .filter_by(course_id=course.course_id)\
-            .first()
->>>>>>> d29adc6e
+        assessment = Assessment.query\
+            .filter_by(student_id=student.student_id)\
+            .filter_by(course_id=course.course_id)\
+            .first()
 
         try:
             validate(request.json, Assessment.json_schema())
@@ -245,34 +213,6 @@
         db.session.delete(assessment)
         db.session.commit()
 
-<<<<<<< HEAD
-        return Response(status=204)
-=======
-        clear_cache(assessment)
-
-        return Response(status=204)
-
-
-class AssessmentConverter(BaseConverter):
-
-    def to_python(self, assessment_id):
-
-        try:
-            student_id, course_id = assessment_id.split("_")
-            int_student_id = int(student_id)
-            int_course_id = int(course_id)
-        except ValueError:
-            raise NotFound
-
-        db_assessment = Assessment.query\
-            .filter_by(student_id=int_student_id)\
-            .filter_by(course_id=int_course_id)\
-            .first()
-        if db_assessment is None:
-            raise NotFound
-        return db_assessment
-
-    def to_url(self, value):
-
-        return str(value.student_id + "_" + value.course_id)
->>>>>>> d29adc6e
+        clear_cache(assessment)
+
+        return Response(status=204)