--- conflicted
+++ resolved
@@ -4,11 +4,10 @@
  - a singular student
  - the related URL converter
 """
-<<<<<<< HEAD
 import json
-=======
->>>>>>> e8069e63
-
+import os
+
+from flasgger import swag_from
 from flask import request, url_for, Response
 from flask_restful import Resource
 from jsonschema import validate, ValidationError
@@ -16,8 +15,6 @@
 from sqlalchemy.exc import IntegrityError
 from werkzeug.exceptions import NotFound
 from werkzeug.routing import BaseConverter
-from flasgger import Swagger, swag_from
-import os
 
 from studentmanager import cache
 from studentmanager import db
@@ -32,17 +29,13 @@
     Class that represents a collection of students, reachable at '/api/students/'
     """
 
-<<<<<<< HEAD
-=======
     # must explicitly specify current working directory because otherwise
     # it will look in in cache dir
     @swag_from(os.getcwd() + "/studentmanager/doc/student_collection/get.yml")
->>>>>>> e8069e63
     @cache.cached(timeout=None, make_cache_key=request_path_cache_key)
     def get(self):
         """
         Get the list of al the students as a json response
-
         """
 
         body = StudentManagerBuilder(items=[])
@@ -72,7 +65,6 @@
         Returns 409 if an IntegrityError happens (ssn is invalid or already present, date_of_birth
             is not in the past)
         Returns 201 and a location header containing the uri of the newly added student
-
         """
 
         student = Student()
@@ -119,11 +111,15 @@
     Available methods are GET, PUT and DELETE
     """
 
-<<<<<<< HEAD
+    # must explicitly specify current working directory because otherwise
+    # it will look in in cache dir
+    @swag_from(os.getcwd() + "/studentmanager/doc/student_item/get.yml")
     @cache.cached(timeout=None, make_cache_key=request_path_cache_key)
     def get(self, student):
-        """Returns the representation of the student
-        :param student: takes a student object containing the information about the student"""
+        """
+        Returns the representation of the student
+        :param student: takes a student object containing the information about the student
+        """
 
         body = StudentManagerBuilder(student.serialize())
 
@@ -139,18 +135,6 @@
         body.add_control_student_assessments(student)
 
         return Response(json.dumps(body), 200, mimetype=MASON)
-=======
-    # must explicitly specify current working directory because otherwise
-    # it will look in in cache dir
-    @swag_from(os.getcwd() + "/studentmanager/doc/student_item/get.yml")
-    @cache.cached(timeout=None, make_cache_key=request_path_cache_key)
-    def get(self, student):
-        """Returns the representation of the student
-        :param student: takes a student object containing the information about the student
-
-        """
-        return student.serialize()
->>>>>>> e8069e63
 
     @swag_from("/studentmanager/doc/student_item/put.yml")
     @require_admin_key
@@ -164,7 +148,6 @@
         Returns 409 if an IntegrityError happens (ssn is invalid or already present, date_of_birth
             is not in the past)
         Returns 204 if the student has correctly been updated
-
         """
 
         try:
@@ -175,7 +158,7 @@
 
             db.session.add(student)
             db.session.commit()
-        except ValidationError as exc:
+        except ValidationError:
             return create_error_response(400, 'Bad Request', "Invalid request format")
 
         except ValueError:
@@ -200,7 +183,6 @@
         :param student: a student object that contains the information about the student that has
             to be modified
         :return: 204 if the student is correctly deleted
-
         """
         db.session.delete(student)
         db.session.commit()
