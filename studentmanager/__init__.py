# SOURCE: Project Layout on Lovelace

import os

from flask import Flask
from flask_caching import Cache
from flask_sqlalchemy import SQLAlchemy

db = SQLAlchemy()
cache = Cache()


# Based on http://flask.pocoo.org/docs/1.0/tutorial/factory/#the-application-factory
# Modified to use Flask SQLAlchemy
def create_app(test_config=None):
    app = Flask(__name__, instance_relative_config=True)
    app.config.from_mapping(
        SECRET_KEY="dev",
        SQLALCHEMY_DATABASE_URI="sqlite:///" + os.path.join(app.instance_path, "StudentManager.db"),
        SQLALCHEMY_TRACK_MODIFICATIONS=False
    )

    if test_config is None:
        app.config.from_pyfile("config.py", silent=True)
    else:
        app.config.from_mapping(test_config)

    try:
        os.makedirs(app.instance_path)
    except OSError:
        pass

    db.init_app(app)

    # MODELS and CLICK functions
    # import not at the top of the file to avoid circular imports
<<<<<<< HEAD
    from studentmanager.models import generate_test_data, run_tests, init_db_command, generate_master_key
=======
    from studentmanager.models import generate_test_data, run_tests, init_db_command  # , generate_master_key
>>>>>>> 1fafbf41

    app.cli.add_command(init_db_command)
    app.cli.add_command(generate_test_data)
    app.cli.add_command(run_tests)
<<<<<<< HEAD
    app.cli.add_command(generate_master_key)
=======
    # app.cli.add_command(generate_master_key)
>>>>>>> 1fafbf41

    # API and BLUEPRINT
    # import not at the top of the file to avoid circular imports

    from studentmanager.api import api_bp
<<<<<<< HEAD
    from studentmanager.resources.course import CourseConverter

    app.url_map.converters["course"] = CourseConverter
=======

    from studentmanager.resources.student import StudentConverter
    app.url_map.converters["student"] = StudentConverter
>>>>>>> 1fafbf41
    app.register_blueprint(api_bp)

    # CACHE initialization
    app.config["CACHE_TYPE"] = "FileSystemCache"
    app.config["CACHE_DIR"] = "cache"

    cache.init_app(app)

    return app<|MERGE_RESOLUTION|>--- conflicted
+++ resolved
@@ -34,34 +34,24 @@
 
     # MODELS and CLICK functions
     # import not at the top of the file to avoid circular imports
-<<<<<<< HEAD
     from studentmanager.models import generate_test_data, run_tests, init_db_command, generate_master_key
-=======
-    from studentmanager.models import generate_test_data, run_tests, init_db_command  # , generate_master_key
->>>>>>> 1fafbf41
 
     app.cli.add_command(init_db_command)
     app.cli.add_command(generate_test_data)
     app.cli.add_command(run_tests)
-<<<<<<< HEAD
     app.cli.add_command(generate_master_key)
-=======
-    # app.cli.add_command(generate_master_key)
->>>>>>> 1fafbf41
 
     # API and BLUEPRINT
     # import not at the top of the file to avoid circular imports
 
     from studentmanager.api import api_bp
-<<<<<<< HEAD
     from studentmanager.resources.course import CourseConverter
+    from studentmanager.resources.student import StudentConverter
 
     app.url_map.converters["course"] = CourseConverter
-=======
+    app.register_blueprint(api_bp)
 
-    from studentmanager.resources.student import StudentConverter
     app.url_map.converters["student"] = StudentConverter
->>>>>>> 1fafbf41
     app.register_blueprint(api_bp)
 
     # CACHE initialization
